--- conflicted
+++ resolved
@@ -53,7 +53,6 @@
     spec = OpenAPI(parameter_with_underscores)
 
 
-<<<<<<< HEAD
 def test_object_example(obj_example_expanded):
     """
     Tests that `example` exists.
@@ -65,7 +64,8 @@
 
     schema = spec.paths['/check-str'].get.responses['200'].content['text/plain']
     assert isinstance(schema.example, str)
-=======
+
+    
 def test_parsing_float_validation(float_validation_expanded):
     """
     Tests that `minimum` and similar validators work with floats.
@@ -76,5 +76,4 @@
     assert isinstance(properties['integer'].minimum, int)
     assert isinstance(properties['integer'].maximum, int)
     assert isinstance(properties['real'].minimum, float)
-    assert isinstance(properties['real'].maximum, float)
->>>>>>> 92498a29
+    assert isinstance(properties['real'].maximum, float)