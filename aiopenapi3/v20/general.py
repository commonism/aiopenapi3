--- conflicted
+++ resolved
@@ -1,9 +1,5 @@
 import typing
-<<<<<<< HEAD
-from typing import Optional, Any
-=======
 from typing import Optional, Any, Union
->>>>>>> ed1d5441
 
 from pydantic import Field, ConfigDict, PrivateAttr
 
@@ -11,12 +7,8 @@
 from ..base import ObjectExtended, ObjectBase, ReferenceBase
 
 if typing.TYPE_CHECKING:
-<<<<<<< HEAD
-    from .._types import SchemaType
-=======
     from .schemas import Schema
     from .parameter import Parameter
->>>>>>> ed1d5441
 
 
 class ExternalDocumentation(ObjectExtended):
@@ -40,11 +32,7 @@
 
     ref: str = Field(alias="$ref")
 
-<<<<<<< HEAD
-    _target: "SchemaType" = PrivateAttr()
-=======
     _target: Union["Schema", "Parameter", "Reference"] = PrivateAttr(default=None)
->>>>>>> ed1d5441
 
     model_config = ConfigDict(extra="ignore")
 
