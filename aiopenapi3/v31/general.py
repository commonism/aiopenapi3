import typing
from typing import Optional, Union, Any

from pydantic import Field, AnyUrl, PrivateAttr, ConfigDict


from ..base import ObjectExtended, ObjectBase, ReferenceBase

if typing.TYPE_CHECKING:
    from .schemas import Schema
    from .paths import Parameter, PathItem


class ExternalDocumentation(ObjectExtended):
    """
    An `External Documentation Object`_ references external resources for extended
    documentation.

    .. _External Documentation Object: https://github.com/OAI/OpenAPI-Specification/blob/main/versions/3.1.0.md#external-documentation-object
    """

    url: AnyUrl = Field(...)
    description: Optional[str] = Field(default=None)


class Reference(ObjectBase, ReferenceBase):
    """
    A `Reference Object`_ designates a reference to another node in the specification.

    .. _Reference Object: https://github.com/OAI/OpenAPI-Specification/blob/main/versions/3.1.0.md#reference-object
    """

    ref: str = Field(alias="$ref")
    summary: Optional[str] = Field(default=None)
    description: Optional[str] = Field(default=None)

<<<<<<< HEAD
    _target: Union["Schema", "Parameter", "Reference", "PathItem"] = PrivateAttr()
=======
    _target: Union["Schema", "Parameter", "Reference", "PathItem"] = PrivateAttr(default=None)
>>>>>>> ed1d5441

    model_config = ConfigDict(
        # """This object cannot be extended with additional properties and any properties added SHALL be ignored."""
        extra="ignore"
    )

    def __getattr__(self, item: str) -> Any:
        if item != "_target":
            return getattr(self._target, item)
        else:
            return super().__getattr__(item)

    def __setattr__(self, item, value):
        if item != "_target":
            setattr(self._target, item, value)
        else:
            super().__setattr__(item, value)<|MERGE_RESOLUTION|>--- conflicted
+++ resolved
@@ -34,11 +34,7 @@
     summary: Optional[str] = Field(default=None)
     description: Optional[str] = Field(default=None)
 
-<<<<<<< HEAD
-    _target: Union["Schema", "Parameter", "Reference", "PathItem"] = PrivateAttr()
-=======
     _target: Union["Schema", "Parameter", "Reference", "PathItem"] = PrivateAttr(default=None)
->>>>>>> ed1d5441
 
     model_config = ConfigDict(
         # """This object cannot be extended with additional properties and any properties added SHALL be ignored."""
