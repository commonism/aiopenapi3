import sys
import typing
<<<<<<< HEAD

from typing import List, Dict, Set, Callable, Tuple, Any, Union, cast, Optional, Type, ForwardRef
import inspect
import logging
import copy
import pickle

if sys.version_info >= (3, 9):
    import pathlib
else:
    import pathlib3x as pathlib


if sys.version_info >= (3, 10):
    from typing import TypeGuard
else:
    from typing_extensions import TypeGuard

=======

from typing import List, Dict, Set, Callable, Tuple, Any, Union, cast, Optional, Type, ForwardRef
import collections
import inspect
import logging
import copy
import pickle
>>>>>>> ed1d5441

if sys.version_info >= (3, 9):
    import pathlib
else:
    import pathlib3x as pathlib


if sys.version_info >= (3, 10):
    from typing import TypeGuard
else:
    from typing_extensions import TypeGuard


import httpx
import yarl
from pydantic import BaseModel

from aiopenapi3.v30.general import Reference
import aiopenapi3.request
from .json import JSONReference
from . import v20
from . import v30
from . import v31
from . import log
from .request import OperationIndex, HTTP_METHODS
from .errors import ReferenceResolutionError
from .loader import Loader, NullLoader
from .plugin import Plugin, Plugins
from .base import RootBase, ReferenceBase, SchemaBase, OperationBase
from .request import RequestBase
from .v30.paths import Operation

if typing.TYPE_CHECKING:
    from ._types import RootType, JSON, PathItemType, SchemaType, OperationType, ReferenceType, RequestType


def has_components(y: Optional["RootType"]) -> TypeGuard[Union[v30.Root, v31.Root]]:
    #    return all([typing.cast("RootType", y), typing.cast("RootType", y).components])
    #    return isinstance(y, (v30.Root, v31.Root))
    #    return all([y, y.components])
    if y is None:
        return False
    if y.components is None:
        return False
    return True


def is_schema(v: Tuple[str, "SchemaType"]) -> TypeGuard["SchemaType"]:
    return isinstance(v[1], (v20.Schema, v30.Schema, v31.Schema))


class OpenAPI:
    #    _root: Union[v20.Root, v30.Root, v31.Root] | None
    _root: "RootType"

    @property
    def paths(self):
        return self._root.paths

    @property
    def components(self):
        return self._root.components

    @property
    def info(self):
        return self._root.info

    @property
    def openapi(self):
        return self._root.openapi

    @property
    def servers(self):
        return self._root.servers

    @classmethod
    def load_sync(
        cls,
        url,
        session_factory: Callable[..., httpx.Client] = httpx.Client,
        loader: Optional[Loader] = None,
        plugins: Optional[List[Plugin]] = None,
        use_operation_tags: bool = False,
    ) -> "OpenAPI":
        """
        Create a synchronous OpenAPI object from a description document.

        :param url: the url of the description document
        :param session_factory: used to create the session for http/s io
        :param loader: the backend to access referenced description documents
        :param plugins: potions to cure defects in the description document or requests/responses
        :param use_operation_tags: honor tags
        """

        with session_factory() as client:
            resp = client.get(url)
        return cls._load_response(url, resp, session_factory, loader, plugins, use_operation_tags)

    @classmethod
    async def load_async(
        cls,
        url: str,
        session_factory: Callable[..., httpx.AsyncClient] = httpx.AsyncClient,
        loader: Optional[Loader] = None,
        plugins: Optional[List[Plugin]] = None,
        use_operation_tags: bool = False,
    ) -> "OpenAPI":
        """
        Create an asynchronous OpenAPI object from a description document.

        :param url: the url of the description document
        :param session_factory: used to create the session for http/s io
        :param loader: the backend to access referenced description documents
        :param plugins: potions to cure defects in the description document or requests/responses
        :param use_operation_tags: honor tags
        """
        async with session_factory() as client:
            resp = await client.get(url)
        return cls._load_response(url, resp, session_factory, loader, plugins, use_operation_tags)

    @classmethod
    def _load_response(cls, url, resp, session_factory, loader, plugins, tags):
        if resp.is_redirect:
            raise ValueError(f'Redirect to {resp.headers.get("Location","")}')
        return cls.loads(url, resp.text, session_factory, loader, plugins, tags)

    @classmethod
    def load_file(
        cls,
        url: str,
        path: Union[str, pathlib.Path, yarl.URL],
        session_factory: Callable[..., Union[httpx.AsyncClient, httpx.Client]] = httpx.AsyncClient,
        loader: Optional[Loader] = None,
        plugins: Optional[List[Plugin]] = None,
        use_operation_tags: bool = False,
    ) -> "OpenAPI":
        """
        Create an OpenAPI object from a description document file.


        :param url: the fictive url of the description document
        :param path: description document location
        :param session_factory: used to create the session for http/s io, defaults to use an AsyncClient
        :param loader: the backend to access referenced description documents
        :param plugins: potions to cure defects in the description document or requests/responses
        :param use_operation_tags: honor tags
        """
        assert loader
        if not isinstance(path, yarl.URL):
            path = yarl.URL(str(path))
        data = loader.load(Plugins(plugins or []), path)
        return cls.loads(url, data, session_factory, loader, plugins, use_operation_tags)

    @classmethod
    def loads(
        cls,
        url: str,
        data: str,
        session_factory: Callable[..., Union[httpx.AsyncClient, httpx.Client]] = httpx.AsyncClient,
        loader: Optional[Loader] = None,
        plugins: Optional[List[Plugin]] = None,
        use_operation_tags: bool = False,
    ) -> "OpenAPI":
        """

        :param url: the url of the description document
        :param data: description document
        :param session_factory: used to create the session for http/s io, defaults to use an AsyncClient
        :param loader: the backend to access referenced description documents
        :param plugins: potions to cure defects in the description document or requests/responses
        :param use_operation_tags: honor tags
        """
        if loader is None:
            loader = NullLoader()
        data = loader.parse(Plugins(plugins or []), yarl.URL(url), data)
        return cls(url, data, session_factory, loader, plugins, use_operation_tags)

    @classmethod
    def _parse_obj(cls, document: "JSON") -> "RootType":
        document = cast(Dict[str, Any], document)
        if (version := document.get("openapi", None)) is not None:
            v = list(map(int, version.split(".")))
            if v[0] == 3:
                if v[1] == 0:
                    return v30.Root.model_validate(document)
                elif v[1] == 1:
                    return v31.Root.model_validate(document)
                else:
                    raise ValueError(f"openapi version 3.{v[1]} not supported")
            else:
                raise ValueError(f"openapi major version {version} not supported")

        if (version := document.get("swagger", None)) is not None:
            v = list(map(int, version.split(".")))
            if v[0] == 2 and v[1] == 0:
                return v20.Root.model_validate(document)
            else:
                raise ValueError(f"swagger version {version} not supported")
        else:
            raise ValueError("missing openapi/swagger field")

    def __init__(
        self,
        url: str,
        document: "JSON",
        session_factory: Callable[..., Union[httpx.Client, httpx.AsyncClient]] = httpx.AsyncClient,
        loader: Optional[Loader] = None,
        plugins: Optional[List[Plugin]] = None,
        use_operation_tags: bool = True,
    ) -> None:
        """
        Creates a new OpenAPI document from a loaded spec file.  This is
        overridden here because we need to specify the path in the parent
        class' constructor.

        :param url: the url of the description document
        :param document: The raw OpenAPI file loaded into python
        :param session_factory: default uses new session for each call, supply your own if required otherwise.
        :param loader: the Loader for the description document(s)
        :param plugins: list of plugins
        :param use_operation_tags: honor tags
        """
        self._base_url: yarl.URL = yarl.URL(url)

        self._session_factory: Callable[..., Union[httpx.Client, httpx.AsyncClient]] = session_factory

        self.loader: Optional[Loader] = loader
        """
        Loader - loading referenced documents
        """

        self._createRequest: Callable[["OpenAPI", str, str, "OperationType"], "RequestBase"]
        """
        creates the Async/Request for the protocol required
        """

        self._max_response_content_length = 8 * (1024**2)
        """
        Maximum Content-Length in Responses - default to 8 MBytes
        """

        self._security: Dict[str, Tuple[str]] = dict()
        """
        authorization informations
        e.g. {"BasicAuth": ("user","secret")}
        """

        self._documents: Dict[yarl.URL, "RootType"] = dict()
        """
        the related documents
        """

        self._init_plugins(plugins)
        """
        the plugin interface allows taking care of defects in description documents and implementations
        """

        log.init()
        self.log = logging.getLogger("aiopenapi3.OpenAPI")

        """
        Document Plugins get called via OpenAPI.load… - this is processed already
        """
        self._root = self._parse_obj(document)

        self._documents[self._base_url] = self._root

        self._init_session_factory(session_factory)
        self._init_references()
        self._init_operationindex(use_operation_tags)
        self._init_schema_types()

        self.plugins.init.initialized(initialized=self._root)

    def _init_plugins(self, plugins):
        for i in plugins or []:
            i.api = self
        self.plugins = Plugins(plugins or [])

    def _init_session_factory(self, session_factory):
        if issubclass(getattr(session_factory, "__annotations__", {}).get("return", None.__class__), httpx.Client) or (
            type(session_factory) == type and issubclass(session_factory, httpx.Client)
        ):
            if isinstance(self._root, v20.Root):
                self._createRequest = v20.Request
            elif isinstance(self._root, (v30.Root, v31.Root)):
                self._createRequest = v30.Request
            else:
                raise ValueError(self._root)
        elif issubclass(
            getattr(session_factory, "__annotations__", {}).get("return", None.__class__), httpx.AsyncClient
        ) or (type(session_factory) == type and issubclass(session_factory, httpx.AsyncClient)):
            if isinstance(self._root, v20.Root):
                self._createRequest = v20.AsyncRequest
            elif isinstance(self._root, (v30.Root, v31.Root)):
                self._createRequest = v30.AsyncRequest
            else:
                raise ValueError(self._root)
        else:
            raise ValueError("invalid return value annotation for session_factory")

    def _init_references(self):
        self._root._resolve_references(self)

        processed = set()
        while True:
            values = {id(x): x for x in self._documents.values()}
            names = {id(v): k for k, v in self._documents.items()}
            todo = set(values.keys()) - processed
            if not todo:
                break
            for i in todo:
                #                print(names[i])
                try:
                    values[i]._resolve_references(self)
                except ReferenceResolutionError as e:
                    e.document = names[i]
                    raise
            processed = set(values.keys())
        return

    #        for i in self._documents.values():
    #            i._resolve_references(self)

    def _init_operationindex(self, use_operation_tags: bool):
        self._root.paths = self.plugins.init.paths(initialized=self._root, paths=self.paths).paths

        if isinstance(self._root, v20.Root):
            if self.paths:
                obj: "PathItemType"
                for path, obj in self.paths.items():
                    for m in obj.model_fields_set & HTTP_METHODS:
                        op: "Operation" = getattr(obj, m)
                        op._validate_path_parameters(obj, path, (m, cast(str, op.operationId)))
                        if op.operationId is None:
                            continue
                        for r, response in op.responses.items():
                            if isinstance(response, Reference):
                                continue
                            if response.headers:
                                for h in response.headers.values():
                                    h = cast(v20.Header, h)
                                    items = v20.Schema(type=h.items.type) if h.items else None
                                    h._schema = v20.Schema(type=h.type, items=items)

                            if isinstance(response.schema_, (v20.Schema,)):
                                response.schema_._get_identity("OP", f"{path}.{m}.{r}")

        elif isinstance(self._root, (v30.Root, v31.Root)):
            allschemas = [
                x.components.schemas for x in filter(has_components, self._documents.values()) if x.components.schemas
            ]

            for schemas in allschemas:
                name: str
                schema: "SchemaType"
                for name, schema in filter(is_schema, schemas.items()):
                    schema._get_identity(name=name, prefix="OP")

            if self.paths:
                for path, obj in self.paths.items():
                    if obj.ref:
                        obj = cast("PathItemType", cast(ReferenceBase, obj.ref)._target)
                    for m in obj.model_fields_set & HTTP_METHODS:
                        op = getattr(obj, m)
                        op._validate_path_parameters(obj, path, (m, typing.cast(str, op.operationId)))
                        if op.operationId is None:
                            continue
                        for r, response in op.responses.items():
                            if isinstance(response, Reference):
                                continue
                            assert response.content is not None
                            for c, content in response.content.items():
                                if content.schema_ is None:
                                    continue
                                if isinstance(content.schema_, (v30.Schema, v31.Schema)):
                                    content.schema_._get_identity("OP", f"{path}.{m}.{r}.{c}")
            else:
                if isinstance(self._root, v30.Root):
                    self._root.paths = v30.Paths(paths={}, extensions={})
                elif isinstance(self._root, v31.Root):
                    self._root.paths = v31.Paths(paths={}, extensions={})
                else:
                    raise ValueError(self._root)
        else:
            raise ValueError(self._root)

        self._operationindex = OperationIndex(self, use_operation_tags)

    @staticmethod
<<<<<<< HEAD
    def _get_combined_attributes(schema):
        """Combine attributes from the schema."""
        return (
            getattr(schema, "oneOf", [])  # Swagger compat
            + getattr(schema, "anyOf", [])  # Swagger compat
            + schema.allOf
            + list(schema.properties.values())
            + ([schema.items] if schema.type == "array" and schema.items and not isinstance(schema, list) else [])
            + (schema.items if schema.type == "array" and schema.items and isinstance(schema, list) else [])
        )

    @classmethod
    def _process_schema_attributes(cls, schema, processed):
        """Process attributes of a schema and filter out the processed ones."""
        combined_attributes = cls._get_combined_attributes(schema)
        return {
            id(item._target)
            if isinstance(item, ReferenceBase)
            else id(item): item._target
            if isinstance(item, ReferenceBase)
            else item
            for item in combined_attributes
            if isinstance(item, (ReferenceBase, SchemaBase)) and id(item) not in processed
        }

    @classmethod
    def _iterate_schemas(cls, schemas: dict, next_set: set, processed: set):
        """Iteratively collect all schemas related to the starting set."""
        while next_set:
            processed.update(next_set)
            # Using dictionary comprehension to combine the results,
            # which seems more efficient than ChainMap
            new = {k: v for i in next_set for k, v in cls._process_schema_attributes(schemas[i], processed).items()}
            next_set = set(new.keys()) - processed
            schemas.update(new)
            processed.update(next_set)
        return processed

=======
    def _iterate_schemas(schemas: Dict[int, "SchemaType"], next: Set[int], processed: Set[int]):
        """
        recursively collect all schemas related to the starting set
        """
        if not next:
            return processed

        processed.update(next)

        def not_in_processed(z: Tuple[int, SchemaBase]) -> TypeGuard[Tuple[int, "SchemaType"]]:
            return z[0] not in processed

        def is_instance_schema_ref(
            x: Union["SchemaType", "ReferenceType"]
        ) -> TypeGuard[Union["SchemaType", "ReferenceType"]]:
            return isinstance(x, (ReferenceBase, SchemaBase))

        new: Dict[int, "SchemaType"] = cast(
            Dict[int, "SchemaType"],
            collections.ChainMap(
                *[
                    dict(
                        filter(
                            not_in_processed,
                            map(
                                lambda y: (id(y._target), y._target) if isinstance(y, ReferenceBase) else (id(y), y),
                                filter(
                                    is_instance_schema_ref,
                                    getattr(schemas[i], "oneOf", [])  # Swagger compat
                                    + getattr(schemas[i], "anyOf", [])  # Swagger compat
                                    + schemas[i].allOf
                                    + list(schemas[i].properties.values())
                                    + (
                                        [schemas[i].items]
                                        if schemas[i].type == "array"
                                        and schemas[i].items
                                        and not isinstance(schemas[i].items, list)
                                        else []
                                    )
                                    + (
                                        schemas[i].items
                                        if schemas[i].type == "array"
                                        and schemas[i].items
                                        and isinstance(schemas[i].items, list)
                                        else []
                                    ),
                                ),  # type: ignore[operator]
                            ),
                        )
                    )  # type: ignore[arg-type]
                    for i in next
                ]
            ),
        )

        sets = set(new.keys())
        schemas.update(new)
        processed.update(sets)

        return OpenAPI._iterate_schemas(schemas, sets, processed)

>>>>>>> ed1d5441
    def _init_schema_types_collect(self) -> Dict[str, "SchemaType"]:
        byname: Dict[str, "SchemaType"] = dict()

        def is_schema(v: Tuple[str, "SchemaType"]) -> bool:
            return isinstance(v[1], (v20.Schema, v30.Schema, v31.Schema))

        if isinstance(self._root, v20.Root):
            documents = cast(List[v20.Root], self._documents.values())
            # Schema
            for byid in map(lambda x: x.definitions, documents):
                assert byid is not None and isinstance(byid, dict)
                for name, schema in filter(is_schema, byid.items()):
                    byname[schema._get_identity(name=name)] = schema
            # Request

            # Response
            for byid in map(lambda x: x.responses, documents):
                assert byid is not None and isinstance(byid, dict)
                for name, response in filter(is_schema, byid.items()):
                    assert response.schema_
                    byname[response.schema_._get_identity(name=name)] = response.schema_

        elif isinstance(self._root, (v30.Root, v31.Root)):
            # Schema
            documents = cast(Union[List[v30.Root], List[v31.Root]], self._documents.values())
            components = [x.components for x in filter(has_components, documents)]
            assert components is not None
            for byid in map(lambda x: x.schemas, components):
                assert byid is not None and isinstance(byid, dict)
                for name, schema in filter(is_schema, byid.items()):
                    byname[schema._get_identity(name=name)] = schema

            # Request
            for path, obj in (self.paths or dict()).items():
                for m in obj.model_fields_set & HTTP_METHODS:
                    op = getattr(obj, m)

                    if op.requestBody:
                        for content_type, request in op.requestBody.content.items():
                            if request.schema_ is None:
                                continue
                            byname[request.schema_._get_identity("B")] = request.schema_

                    for r, response in op.responses.items():
                        if isinstance(response, ReferenceBase):
                            response = response._target
                        if isinstance(response, (v30.paths.Response, v31.paths.Response)):
                            assert response.content is not None
                            for c, content in response.content.items():
                                if content.schema_ is None:
                                    continue
                                if isinstance(content.schema_, (v30.Schema, v31.Schema)):
                                    name = content.schema_._get_identity("I2", f"{path}.{m}.{r}.{c}")
                                    byname[name] = content.schema_
                        else:
                            raise TypeError(f"{type(response)} at {path}")

            # Response
            for responses in map(lambda x: x.responses, components):
                assert responses is not None
                for rname, response in responses.items():
                    for content_type, media_type in response.content.items():
                        if media_type.schema_ is None:
                            continue
                        byname[media_type.schema_._get_identity("R")] = media_type.schema_

        byname = self.plugins.init.schemas(initialized=self._root, schemas=byname).schemas
        return byname

    def _init_schema_types(self) -> None:
        byname: Dict[str, "SchemaType"] = self._init_schema_types_collect()
        byid: Dict[int, "SchemaType"] = {id(i): i for i in byname.values()}
        data: Set[int] = set(byid.keys())
        todo: Set[int] = self._iterate_schemas(byid, data, set())
        types: Dict[str, Union[ForwardRef, Type[BaseModel], Type[int], Type[str], Type[float], Type[bool]]] = dict()
        for i in todo | data:
            b = byid[i]
            name = b._get_identity("X")
            types[name] = b.get_type()
            for idx, j in enumerate(b._model_types):
                types[f"{name}.c{idx}"] = j

        for name, schema in types.items():
            if not (inspect.isclass(schema) and issubclass(schema, BaseModel)):
                # primitive types: str, int …
                continue
            try:
                schema.model_rebuild(_types_namespace={"__types": types})
                thes = byname.get(name, None)
                if thes is not None:
                    for v in byid[id(thes)]._model_types:
                        v.model_rebuild(_types_namespace={"__types": types})
            except Exception as e:
                raise e

    @property
    def url(self):
        if isinstance(self._root, v20.Root):
            base = yarl.URL(self._base_url)
            scheme = host = port = path = None

            for i in ["https", "http"]:
                if not self._root.schemes or i not in self._root.schemes:
                    continue
                scheme = i
                break
            else:
                scheme = base.scheme

            if self._root.host:
                host, _, port = self._root.host.partition(":")
                port = None if port == "" else port
            else:
                host, port = base.host, base.port

            path = self._root.basePath or base.path

            r = yarl.URL.build(scheme=scheme, host=host, port=port, path=path)
            return r
        elif isinstance(self._root, (v30.Root, v31.Root)):
            return self._base_url.join(yarl.URL(self._root.servers[0].url))

    def authenticate(self, *args, **kwargs):
        """
        authenticate, multiple authentication schemes can be used simultaneously serving "or" or "and"
        authentication schemes

        :param args: None to remove all credentials / reset the authorizations
        :param kwargs: scheme=value
        """
        if len(args) == 1 and args[0] == None:
            self._security = dict()

        schemes = frozenset(kwargs.keys())

        if isinstance(self._root, v20.Root):
            v = schemes - frozenset(SecuritySchemes := self._root.securityDefinitions)
        elif isinstance(self._root, (v30.Root, v31.Root)):
            v = schemes - frozenset(SecuritySchemes := self._root.components.securitySchemes)
        else:
            raise TypeError(self._root)  # noqa

        if v:
            raise ValueError("{} does not accept security schemes {}".format(self.info.title, sorted(v)))

        for security_scheme, value in kwargs.items():
            if value is None:
                continue
            ss = SecuritySchemes[security_scheme].root
            try:
                ss.validate_authentication_value(value)
            except Exception as e:
                raise ValueError(f"Invalid parameter for SecurityScheme {security_scheme} {ss.type}") from e

        for security_scheme, value in kwargs.items():
            if value is None:
                del self._security[security_scheme]
            else:
                self._security[security_scheme] = value

    def _load(self, url: yarl.URL):
        self.log.debug(f"Downloading Description Document {url} using {self.loader} …")
        assert self.loader
        data = self.loader.get(self.plugins, url)
        return self._parse_obj(data)

    @property
    def _(self) -> OperationIndex:
        """
        the sad smiley interface
        access operations by operationId
        """
        return self._operationindex

    def createRequest(self, operationId: Union[str, Tuple[str, str]]) -> "RequestType":
        """
        create a Request

        lookup the Operation by operationId or path,method

        the type of Request returned depends on the session_factory of the OpenAPI object and OpenAPI/Swagger version

        :param operationId: the operationId or tuple(path,method)
        :return: the returned Request is either :class:`aiopenapi3.request.RequestBase` or -
            in case of a httpx.AsyncClient session_factory - :class:`aiopenapi3.request.AsyncRequestBase`
        """
        operation: Optional["OperationType"] = None
        request: Optional["RequestType"] = None
        try:
            if isinstance(operationId, str):
                *tags, opn = operationId.split(".")
                opi: OperationIndex = self._operationindex
                for i in tags:
                    opi = getattr(opi, i)
                _, _, operation = opi._operations[opn]
                request = getattr(opi, opn)
                assert isinstance(request, aiopenapi3.request.RequestBase)
            else:
                path, method = operationId
                pathitem = self._root.paths[path]
                if pathitem.ref:
                    pathitem = pathitem.ref._target
                operation = getattr(pathitem, method)
                assert operation is not None
                request = self._createRequest(self, method, path, operation)
            return request
        except Exception as e:
            raise aiopenapi3.errors.RequestError(operation, request, None, {}) from e

    def resolve_jr(self, root: RootBase, obj, value: Reference):
        """
        Resolve a `JSON Reference<https://datatracker.ietf.org/doc/html/draft-pbryan-zyp-json-ref-03>`_ in our documents

        :param root:
        :param obj:
        :param value:
        :return:
        """
        urlstr, jp = JSONReference.split(value.ref)
        if urlstr != "":
            url: yarl.URL = yarl.URL(urlstr)
            if url not in self._documents:
                self.log.debug(f"Resolving {value.ref} - Description Document {url} unknown …")
                try:
                    self._documents[url] = self._load(url)
                except FileNotFoundError:
                    err = ReferenceResolutionError(f"not found {url}")
                    for k, v in self._documents.items():
                        if v == root:
                            err.document = k
                            break
                    raise err

            root = self._documents[url]

        try:
            return root.resolve_jp(jp)
        except ReferenceResolutionError as e:
            # add metadata to the error
            e.element = obj
            for k, v in self._documents.items():
                if v == root:
                    e.document = k
                    break
            raise

    def __copy__(self) -> "OpenAPI":
        """
        shallow copy of an API object allows for a quick & low resource way to interface multiple
        services using the same api instad of creating a new OpenAPI object from the description document for each

        after setting the _base_url & .authenticate() it is ready to use
        :return: aiopenapi3.OpenAPI
        """
        api = OpenAPI("/test.yaml", {"openapi": "3.0.0", "info": {"title": "", "version": ""}})
        api._root = self._root
        api.plugins = self.plugins
        api._documents = self._documents
        api._security = copy.deepcopy(self._security)
        api._createRequest = self._createRequest
        api._session_factory = self._session_factory
        api.loader = self.loader
        return api

    def clone(self, baseurl: Optional[yarl.URL] = None) -> "OpenAPI":
        """
        shallwo copy the api object
        optional set a base url

        :param baseurl:
        """
        api = copy.copy(self)
        if baseurl:
            api._base_url = baseurl
        return api

    @staticmethod
    def cache_load(path: pathlib.Path, plugins: Optional[List[Plugin]] = None, session_factory=None) -> "OpenAPI":
        """
        read a pickle api object from path and init the schema types

        :param path: cache path
        """
        with path.open("rb") as f:
            api = pickle.load(f)

        api._init_plugins(plugins)

        api._init_schema_types()

        if session_factory is not None:
            api._session_factory = session_factory

        api.plugins.init.initialized(initialized=api._root)

        return api

    def cache_store(self, path: pathlib.Path) -> None:
        """
        write the pickled api object to Path
        to dismiss potentially local defined objects loader, plugins and the session_factory are dropped

        :param path: cache path
        """

        restore = (self.loader, self.plugins, self._session_factory)
        self.loader = self._session_factory = self.plugins = None  # type: ignore[assignment]
        with path.open("wb") as f:
            pickle.dump(self, f)
        self.loader, self.plugins, self._session_factory = restore<|MERGE_RESOLUTION|>--- conflicted
+++ resolved
@@ -1,33 +1,11 @@
 import sys
 import typing
-<<<<<<< HEAD
 
 from typing import List, Dict, Set, Callable, Tuple, Any, Union, cast, Optional, Type, ForwardRef
 import inspect
 import logging
 import copy
 import pickle
-
-if sys.version_info >= (3, 9):
-    import pathlib
-else:
-    import pathlib3x as pathlib
-
-
-if sys.version_info >= (3, 10):
-    from typing import TypeGuard
-else:
-    from typing_extensions import TypeGuard
-
-=======
-
-from typing import List, Dict, Set, Callable, Tuple, Any, Union, cast, Optional, Type, ForwardRef
-import collections
-import inspect
-import logging
-import copy
-import pickle
->>>>>>> ed1d5441
 
 if sys.version_info >= (3, 9):
     import pathlib
@@ -418,7 +396,7 @@
         self._operationindex = OperationIndex(self, use_operation_tags)
 
     @staticmethod
-<<<<<<< HEAD
+
     def _get_combined_attributes(schema):
         """Combine attributes from the schema."""
         return (
@@ -457,69 +435,6 @@
             processed.update(next_set)
         return processed
 
-=======
-    def _iterate_schemas(schemas: Dict[int, "SchemaType"], next: Set[int], processed: Set[int]):
-        """
-        recursively collect all schemas related to the starting set
-        """
-        if not next:
-            return processed
-
-        processed.update(next)
-
-        def not_in_processed(z: Tuple[int, SchemaBase]) -> TypeGuard[Tuple[int, "SchemaType"]]:
-            return z[0] not in processed
-
-        def is_instance_schema_ref(
-            x: Union["SchemaType", "ReferenceType"]
-        ) -> TypeGuard[Union["SchemaType", "ReferenceType"]]:
-            return isinstance(x, (ReferenceBase, SchemaBase))
-
-        new: Dict[int, "SchemaType"] = cast(
-            Dict[int, "SchemaType"],
-            collections.ChainMap(
-                *[
-                    dict(
-                        filter(
-                            not_in_processed,
-                            map(
-                                lambda y: (id(y._target), y._target) if isinstance(y, ReferenceBase) else (id(y), y),
-                                filter(
-                                    is_instance_schema_ref,
-                                    getattr(schemas[i], "oneOf", [])  # Swagger compat
-                                    + getattr(schemas[i], "anyOf", [])  # Swagger compat
-                                    + schemas[i].allOf
-                                    + list(schemas[i].properties.values())
-                                    + (
-                                        [schemas[i].items]
-                                        if schemas[i].type == "array"
-                                        and schemas[i].items
-                                        and not isinstance(schemas[i].items, list)
-                                        else []
-                                    )
-                                    + (
-                                        schemas[i].items
-                                        if schemas[i].type == "array"
-                                        and schemas[i].items
-                                        and isinstance(schemas[i].items, list)
-                                        else []
-                                    ),
-                                ),  # type: ignore[operator]
-                            ),
-                        )
-                    )  # type: ignore[arg-type]
-                    for i in next
-                ]
-            ),
-        )
-
-        sets = set(new.keys())
-        schemas.update(new)
-        processed.update(sets)
-
-        return OpenAPI._iterate_schemas(schemas, sets, processed)
-
->>>>>>> ed1d5441
     def _init_schema_types_collect(self) -> Dict[str, "SchemaType"]:
         byname: Dict[str, "SchemaType"] = dict()
 
