--- conflicted
+++ resolved
@@ -19,12 +19,8 @@
         for e in errors:
             print('{}: {}'.format('.'.join(e.path), e.message[:300]))
         print()
-<<<<<<< HEAD
         print('{} errors'.format(len(errors)))
-=======
-        print("{} errors".format(len(errors)))
         sys.exit(1) # exit with error status
->>>>>>> 9526ace2
     else:
         print('OK')
 
